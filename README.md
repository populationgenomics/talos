--- conflicted
+++ resolved
@@ -46,11 +46,7 @@
 > setting. If you apply another tag you'll have to make the corresponding change in the nextflow config files.
 
 ```commandline
-<<<<<<< HEAD
 docker build -t talos:7.1.0 .
-=======
-docker build -t talos:7.0.12 .
->>>>>>> 76fab516
 ```
 
 The [individual Nextflow Modules](nextflow/modules) describe each step of the pipeline, and could be reimplemented in
