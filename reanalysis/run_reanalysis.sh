--- conflicted
+++ resolved
@@ -8,12 +8,8 @@
 analysis-runner \
   --config reanalysis/reanalysis_global.toml \
   --config reanalysis/reanalysis_cohort.toml \
-<<<<<<< HEAD
-  --dataset sevaralgenomes \
-=======
   --image australia-southeast1-docker.pkg.dev/cpg-common/images/cpg_workflows \
-  --dataset acute-care \
->>>>>>> f63f6738
+  --dataset severalgenomes \
   --description "AIP run" \
   -o "reanalysis/${DATE}" \
   --access-level test \
