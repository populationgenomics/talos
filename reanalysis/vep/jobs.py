"""
Hail Batch jobs to run VEP on a VCF in parallel.
"""

import logging
from enum import Enum
from typing import Literal, Optional, Union, Dict, Tuple, List

import hailtop.batch as hb
from hailtop.batch.job import Job
from hailtop.batch import Batch

<<<<<<< HEAD
from cpg_utils import to_path
from cpg_utils.config import get_config
=======
from cpg_utils.config import get_config
from cpg_utils.workflows.resources import STANDARD
from cpg_utils.workflows.utils import can_reuse
from cpg_utils import to_path, Path
>>>>>>> 7733af5b
from cpg_utils.hail_batch import (
    copy_common_env,
    image_path,
    reference_path,
    authenticate_cloud_credentials_in_job,
    query_command,
    fasta_res_group,
)

from . import query

logger = logging.getLogger(__file__)


class SequencingType(Enum):
    """
    Type (scope) of a sequencing experiment.
    """

    GENOME = 'genome'
    EXOME = 'exome'


def vep_jobs(  # pylint: disable=too-many-arguments
    b: Batch,
    vcf_path: Path,
    tmp_prefix: Path,
    out_path: Optional[Path] = None,
    overwrite: bool = False,
    scatter_count: int = 50,
    sequencing_type: SequencingType = SequencingType.GENOME,
    job_attrs: Optional[dict] = None,
) -> List[Job]:
    """
    Runs VEP on provided VCF. Writes a VCF into `out_path` by default,
    unless `out_path` ends with ".ht", in which case writes a Hail table.
    """
    if out_path and out_path.exists() and not overwrite:
        return []

    to_hail_table = out_path and out_path.suffix == '.ht'
    if not to_hail_table:
        assert str(out_path).endswith('.vcf.gz'), out_path

    jobs: List[Job] = []
    scatter_count = max(scatter_count, 2)
    parts_bucket = tmp_prefix / 'vep' / 'parts'
    part_files = []
    vcf = b.read_input_group(
        **{'vcf.gz': str(vcf_path), 'vcf.gz.tbi': str(vcf_path) + '.tbi'}
    )

    intervals_j, intervals = get_intervals(
        b=b,
        scatter_count=scatter_count,
        output_prefix=tmp_prefix / 'intervals',
        sequencing_type=sequencing_type,
    )
    if intervals_j:
        jobs.append(intervals_j)

    # Splitting variant calling by intervals
    for idx in range(scatter_count):
        # find the eventual output path
        if to_hail_table:
            part_path = parts_bucket / f'part{idx + 1}.jsonl'
        else:
            part_path = parts_bucket / f'part{idx + 1}.vcf.gz'
        part_files.append(part_path)

        # here we assume that if the eventual path exists, the subset and
        # annotation were both done and can be re-used
        # the subset-vcf is not persisted, so we can skip either both jobs,
        # or neither
        if part_path and part_path.exists() and not overwrite:
            continue

        subset_j = subset_vcf(
            b,
            vcf=vcf,
            interval=intervals[idx],
            job_attrs=job_attrs or dict(part=f'{idx + 1}/{scatter_count}'),
        )
        jobs.append(subset_j)
        # To make mypy happy:
        assert isinstance(subset_j.output_vcf, hb.ResourceGroup)

        # noinspection PyTypeChecker
        vep_one_job = vep_one(
            b,
            vcf=subset_j.output_vcf['vcf.gz'],
            out_format='json' if to_hail_table else 'vcf',
            out_path=part_path,
            job_attrs=job_attrs or dict(part=f'{idx + 1}/{scatter_count}'),
            overwrite=overwrite,
        )
        if vep_one_job:
            jobs.append(vep_one_job)

    if to_hail_table:
        gather_j = gather_vep_json_to_ht(
            b=b,
            vep_results_paths=part_files,
            out_path=out_path,
            job_attrs=job_attrs,
        )
    else:
        assert len(part_files) == scatter_count
        gather_j, _gather_vcf = gather_vcfs(
            b=b,
            input_vcfs=part_files,
            out_vcf_path=out_path,
        )
    if gather_j:
        gather_j.depends_on(*jobs)
        jobs.append(gather_j)
    return jobs


def get_intervals(
    b: hb.Batch,
    scatter_count: int,
    source_intervals_path: Optional[Path] = None,
    sequencing_type: SequencingType = SequencingType.GENOME,
    job_attrs: Optional[dict] = None,
    output_prefix: Optional[Path] = None,
) -> tuple[Job | None, list[hb.ResourceFile]]:
    """
    Add a job that splits genome/exome intervals into sub-intervals to be used to
    parallelize variant calling.

    @param b: Hail Batch object,
    @param scatter_count: number of target sub-intervals,
    @param source_intervals_path: path to source intervals to split. Would check for
        config if not provided.
    @param sequencing_type: genome of exome,
    @param job_attrs: attributes for Hail Batch job,
    @param output_prefix: path optionally to save split subintervals.

    The job calls picard IntervalListTools to scatter the input interval list
    into scatter_count sub-interval lists, inspired by this WARP task:
    https://github.com/broadinstitute/warp/blob/
    bc90b0db0138747685b459c83ce52c8576ce03cd/tasks/broad/Utilities.wdl

    Note that we use the mode INTERVAL_SUBDIVISION instead of
    BALANCING_WITHOUT_INTERVAL_SUBDIVISION_WITH_OVERFLOW. Modes other than
    INTERVAL_SUBDIVISION produce an unpredicted number of intervals. WDL can handle
    that, but Hail Batch is not dynamic and have to expect certain number of output
    files.
    """
    assert scatter_count > 0, scatter_count

    sequencing_type = sequencing_type or {
        'genome': SequencingType.GENOME,
        'exome': SequencingType.EXOME,
    }.get(get_config()['workflow']['sequencing_type'])

    source_intervals_path = source_intervals_path or reference_path(
        f'broad/{SequencingType.value}_calling_interval_lists'
    )

    if scatter_count == 1:
        # Special case when we don't need to split
        return None, [b.read_input(str(source_intervals_path))]

    if output_prefix and (output_prefix / '1.interval_list').exists():
        return None, [
            b.read_input(str(output_prefix / f'{idx + 1}.interval_list'))
            for idx in range(scatter_count)
        ]

    if (
        not source_intervals_path
        and (
            (
                existing_split_intervals_prefix := (
                    reference_path('intervals_prefix')
                    / sequencing_type
                    / f'{scatter_count}intervals'
                )
            )
            / '1.interval_list'
        ).exists()
    ):
        # We already have split intervals for this sequencing_type:
        return None, [
            b.read_input(
                str(existing_split_intervals_prefix / f'{idx + 1}.interval_list')
            )
            for idx in range(scatter_count)
        ]

    j = b.new_job(
        f'Make {scatter_count} intervals for {sequencing_type}',
        attributes=(job_attrs or {}) | dict(tool='picard_IntervalListTools'),
    )
    j.image(image_path('picard'))
    j.memory('2G')
    j.storage('16G')
    j.cpu(2)

    break_bands_at_multiples_of = {
        SequencingType.GENOME: 100000,
        SequencingType.EXOME: 0,
    }[sequencing_type]

    cmd = f"""
    mkdir $BATCH_TMPDIR/out

    picard -Xms1000m -Xmx1500m \
    IntervalListTools \
    SCATTER_COUNT={scatter_count} \
    SUBDIVISION_MODE=INTERVAL_SUBDIVISION \
    UNIQUE=true \
    SORT=true \
    BREAK_BANDS_AT_MULTIPLES_OF={break_bands_at_multiples_of} \
    INPUT={b.read_input(str(source_intervals_path))} \
    OUTPUT=$BATCH_TMPDIR/out
    ls $BATCH_TMPDIR/out
    ls $BATCH_TMPDIR/out/*
    """
    for idx in range(scatter_count):
        name = f'temp_{str(idx + 1).zfill(4)}_of_{scatter_count}'
        cmd += f"""
        ln $BATCH_TMPDIR/out/{name}/scattered.interval_list {j[f'{idx + 1}.interval_list']}
        """

    j.command(cmd)
    if output_prefix:
        for idx in range(scatter_count):
            b.write_output(
                j[f'{idx + 1}.interval_list'],
                str(output_prefix / f'{idx + 1}.interval_list'),
            )

    intervals: list[hb.ResourceFile] = []
    for idx in range(scatter_count):
        interval = j[f'{idx + 1}.interval_list']
        assert isinstance(interval, hb.ResourceFile)
        intervals.append(interval)
    return j, intervals


def subset_vcf(
    b: hb.Batch,
    vcf: hb.ResourceGroup,
    interval: hb.Resource,
    job_attrs: Optional[Dict] = None,
    output_vcf_path: Optional[Path] = None,
) -> Job:
    """
    Subset VCF to provided intervals, and drop sample/genotype
    information (e.g. outputs sites-only VCF).
    """
    job_name = 'VEP: subset VCF'
    j = b.new_job(job_name, job_attrs)
    j.image(image_path('gatk'))
    j.memory('16Gi')
    j.storage('50G')
    j.cpu(2)

    j.declare_resource_group(
        output_vcf={'vcf.gz': '{root}.vcf.gz', 'vcf.gz.tbi': '{root}.vcf.gz.tbi'}
    )

    cmd = f"""
    gatk SelectVariants \\
    -R {fasta_res_group(b).base} \\
    -V {vcf['vcf.gz']} \\
    -L {interval} \\
    -O /io/batch/tmp.vcf.gz

    gatk MakeSitesOnlyVcf \\
    -I /io/batch/tmp.vcf.gz \\
    -O {j.output_vcf['vcf.gz']} \\
    --CREATE_INDEX
    """
    j.command(cmd)
    if output_vcf_path:
        b.write_output(j.output_vcf, str(output_vcf_path).replace('.vcf.gz', ''))
    return j


def gather_vcfs(
    b: hb.Batch,
    input_vcfs: List[hb.ResourceFile],
    overwrite: bool = True,
    out_vcf_path: Optional[Path] = None,
    site_only: bool = False,
    gvcf_count: Optional[int] = None,
    job_attrs: Optional[dict] = None,
) -> Tuple[Job | None, hb.ResourceGroup]:
    """
    Combines per-interval scattered VCFs into a single VCF.
    Saves the output VCF to a bucket `output_vcf_path`
    """
    if out_vcf_path and can_reuse(out_vcf_path, overwrite):
        return None, b.read_input_group(
            **{
                'vcf.gz': str(out_vcf_path),
                'vcf.gz.tbi': f'{out_vcf_path}.tbi',
            }
        )

    job_name = f'Gather {len(input_vcfs)} {"site-only " if site_only else ""}VCFs'
    j = b.new_job(job_name, job_attrs)
    j.image(image_path('gatk'))
    if gvcf_count:
        storage_gb = (1 if site_only else 2) * gvcf_count
        res = STANDARD.set_resources(j, fraction=1, storage_gb=storage_gb)
    else:
        res = STANDARD.set_resources(j, fraction=1)

    j.declare_resource_group(
        output_vcf={'vcf.gz': '{root}.vcf.gz', 'vcf.gz.tbi': '{root}.vcf.gz.tbi'}
    )

    input_cmdl = ' '.join([f'--input {v}' for v in input_vcfs])
    assert isinstance(j.output_vcf, hb.ResourceGroup)
    cmd = f"""
    # --ignore-safety-checks makes a big performance difference so we include it in
    # our invocation. This argument disables expensive checks that the file headers
    # contain the same set of genotyped samples and that files are in order
    # by position of first record.
    gatk --java-options -Xms{res.get_java_mem_mb()}m \\
    GatherVcfsCloud \\
    --ignore-safety-checks \\
    --gather-type BLOCK \\
    {input_cmdl} \\
    --output {j.output_vcf['vcf.gz']}
    tabix -p vcf {j.output_vcf['vcf.gz']}
    """
    j.command(cmd)
    if out_vcf_path:
        b.write_output(j.output_vcf, str(out_vcf_path).replace('.vcf.gz', ''))
    return j, j.output_vcf


def gather_vep_json_to_ht(
    b: Batch,
    vep_results_paths: list[Path],
    out_path: Path,
    job_attrs: dict | None = None,
) -> Job:
    """
    Parse results from VEP with annotations formatted in JSON,
    and write into a Hail Table using a Batch job.
    """
    j = b.new_job('VEP json to Hail table', job_attrs)
    copy_common_env(j)
    j.image(get_config()['workflow']['driver_image'])
    cmd = query_command(
        query,
        query.vep_json_to_ht.__name__,
        [str(p) for p in vep_results_paths],
        str(out_path),
        setup_gcp=True,
        setup_hail=True,
    )
    j.command(cmd)
    return j


def vep_one(
    b: Batch,
    vcf: Union[Path, hb.ResourceFile],
    out_path: Optional[Path] = None,
    out_format: Literal['vcf', 'json'] = 'vcf',
    job_attrs: Optional[Dict] = None,
    overwrite: bool = False,
) -> Job | None:
    """
    Run a single VEP job.
    """
    if out_path and out_path.exists() and not overwrite:
        return None

    j = b.new_job('VEP', job_attrs)
    j.image(image_path('vep'))
    STANDARD.set_resources(j, storage_gb=50, mem_gb=50, ncpu=16)

    if not isinstance(vcf, hb.ResourceFile):
        vcf = b.read_input(str(vcf))

    if out_format == 'vcf':
        j.declare_resource_group(
            output={'vcf.gz': '{root}.vcf.gz', 'vcf.gz.tbi': '{root}.vcf.gz.tbi'}
        )
        assert isinstance(j.output, hb.ResourceGroup)
        output = j.output['vcf.gz']
    else:
        assert isinstance(j.output, hb.ResourceFile)
        output = j.output

    # gcsfuse works only with the root bucket, without prefix:
    vep_mount_path = reference_path('vep_mount')
    data_mount = to_path(f'/{vep_mount_path.drive}')
    j.cloudfuse(vep_mount_path.drive, str(data_mount), read_only=True)
    vep_dir = data_mount / '/'.join(vep_mount_path.parts[2:])
    loftee_conf = {
        'loftee_path': '$LOFTEE_PLUGIN_PATH',
        'gerp_bigwig': f'{vep_dir}/gerp_conservation_scores.homo_sapiens.GRCh38.bw',
        'human_ancestor_fa': f'{vep_dir}/human_ancestor.fa.gz',
        'conservation_file': f'{vep_dir}/loftee.sql',
    }

    authenticate_cloud_credentials_in_job(j)
    cmd = f"""\
    ls {vep_dir}
    ls {vep_dir}/vep

    LOFTEE_PLUGIN_PATH=/root/micromamba/share/ensembl-vep-105.0-1
    FASTA={vep_dir}/vep/homo_sapiens/105_GRCh38/Homo_sapiens.GRCh38.dna.toplevel.fa.gz

    vep \\
    --format vcf \\
    --{out_format} {'--compress_output bgzip' if out_format == 'vcf' else ''} \\
    -o {output} \\
    -i {vcf} \\
    --everything \\
    --allele_number \\
    --minimal \\
    --cache --offline --assembly GRCh38 \\
    --dir_cache {vep_dir}/vep/ \\
    --dir_plugins $LOFTEE_PLUGIN_PATH \\
    --fasta $FASTA \\
    --plugin LoF,{','.join(f'{k}:{v}' for k, v in loftee_conf.items())}
    """
    if out_format == 'vcf':
        cmd += f'tabix -p vcf {output} '

    j.command(cmd)
    if out_path:
        b.write_output(j.output, str(out_path).replace('.vcf.gz', ''))
    return j<|MERGE_RESOLUTION|>--- conflicted
+++ resolved
@@ -10,15 +10,10 @@
 from hailtop.batch.job import Job
 from hailtop.batch import Batch
 
-<<<<<<< HEAD
-from cpg_utils import to_path
-from cpg_utils.config import get_config
-=======
+from cpg_utils import to_path, Path
 from cpg_utils.config import get_config
 from cpg_utils.workflows.resources import STANDARD
 from cpg_utils.workflows.utils import can_reuse
-from cpg_utils import to_path, Path
->>>>>>> 7733af5b
 from cpg_utils.hail_batch import (
     copy_common_env,
     image_path,
