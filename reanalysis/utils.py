--- conflicted
+++ resolved
@@ -7,10 +7,6 @@
 from typing import Any, Dict, List, Optional, Set, Tuple, Union
 from dataclasses import dataclass, is_dataclass
 
-<<<<<<< HEAD
-# from functools import cache
-=======
->>>>>>> ddc6a686
 import json
 import logging
 import re
@@ -223,14 +219,10 @@
 
 
 def gather_gene_dict_from_contig(
-<<<<<<< HEAD
     contig: str,
     variant_source: cyvcf2.VCFReader,
     config: Dict[str, Any],
     panelapp_data: PanelAppDict,
-=======
-    contig: str, variant_source: cyvcf2.VCFReader, config: Dict[str, Any]
->>>>>>> ddc6a686
 ) -> Dict[str, Dict[str, AbstractVariant]]:
     """
     takes a cyvcf2.VCFReader instance, and a specified chromosome
@@ -298,10 +290,6 @@
         return json.load(handle)
 
 
-<<<<<<< HEAD
-# @cache
-=======
->>>>>>> ddc6a686
 def get_simple_moi(panel_app_moi: str) -> str:
     """
     takes the vast range of PanelApp MOIs, and reduces to a reduced
