--- conflicted
+++ resolved
@@ -28,6 +28,8 @@
 # gene: string, e.g. ENSG012345
 # variant: string, chr-pos-ref-alt
 CompHetDict = Dict[str, Dict[str, Dict[str, List[str]]]]
+
+InfoDict = Dict[str, Union[str, Dict[str, str]]]
 PanelAppDict = Dict[str, Dict[str, Union[str, bool]]]
 
 COMP_HET_VALUES: List[str] = ['sample', 'gene', 'id', 'chrom', 'pos', 'ref', 'alt']
@@ -375,20 +377,6 @@
     :return:
     """
 
-<<<<<<< HEAD
-    # choose some values to exclude, and keep everything else
-    exclusions = {
-        'CSQ',
-        'Category1',
-        'Category2',
-        'Category3',
-        'Category4',
-        'CategorySupport',
-        'support_only',
-    }
-
-=======
->>>>>>> e9c47251
     # config region concerning variant objects
     object_conf = config.get('variant_object')
     csq_string = object_conf.get('csq_string')
@@ -415,12 +403,18 @@
     """
 
     # choose some values to exclude, and keep everything else
-    exclusions = {'CSQ', 'Class1', 'Class2', 'Class3', 'Class4'}
+    exclusions = {
+        'CSQ',
+        'Class1',
+        'Class2',
+        'Class3',
+        'Class4',
+        'CategorySupport',
+        'support_only',
+    }
 
     # grab the basic information from INFO
-    info_dict = {x.lower(): y for x, y in variant.INFO if x not in exclusions}
-
-    return info_dict
+    return {x.lower(): y for x, y in variant.INFO if x not in exclusions}
 
 
 class CustomEncoder(json.JSONEncoder):
