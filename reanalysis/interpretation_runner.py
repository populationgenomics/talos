#!/usr/bin/env python3


"""
Entrypoint for the interpretation pipeline process, runs the end-to-end
pipeline stages either directly or via Hail Batch(es)
 - Data extraction from PanelApp
 - Filtering and Annotation of variant data
 - Re-headering of resultant VCF

Steps are run only where the specified output does not exist
i.e. the full path to the output file is crucial, and forcing steps to
re-run currently requires the deletion of previous outputs
"""


from argparse import ArgumentParser
from datetime import datetime
import logging
import os
import sys

import hailtop.batch as hb

from cpg_utils import to_path
from cpg_utils.config import get_config
from cpg_utils.git import (
    prepare_git_job,
    get_git_commit_ref_of_current_repository,
    get_organisation_name_from_current_directory,
    get_repo_name_from_current_directory,
)
from cpg_utils.hail_batch import (
    authenticate_cloud_credentials_in_job,
    copy_common_env,
    output_path,
    query_command,
    remote_tmpdir,
    image_path,
)

import annotation
from utils import FileTypes, identify_file_type
from vep.jobs import vep_jobs, SequencingType


# exact time that this run occurred
EXECUTION_TIME = f'{datetime.now():%Y-%m-%d %H:%M}'

# static paths to write outputs
INPUT_AS_VCF = output_path('prior_to_annotation.vcf.bgz')

# phases of annotation
ANNOTATED_MT = output_path('annotated_variants.mt')

# panelapp query results
PANELAPP_JSON_OUT = output_path(
    'panelapp_data', get_config()['buckets'].get('analysis_suffix')
)

# output of labelling task in Hail
HAIL_VCF_OUT = output_path('hail_categorised.vcf.bgz')


# local script references
HAIL_FILTER = os.path.join(os.path.dirname(__file__), 'hail_filter_and_label.py')
HTML_SCRIPT = os.path.join(os.path.dirname(__file__), 'html_builder.py')
QUERY_PANELAPP = os.path.join(os.path.dirname(__file__), 'query_panelapp.py')
RESULTS_SCRIPT = os.path.join(os.path.dirname(__file__), 'validate_categories.py')
MT_TO_VCF_SCRIPT = os.path.join(os.path.dirname(__file__), 'mt_to_vcf.py')


def set_job_resources(
    job: hb.batch.job.Job,
    auth=False,
    git=False,
    prior_job: hb.batch.job.Job | None = None,
    memory: str = 'standard',
):
    """
    applied resources to the job
    :param job:
    :param auth: if true, authenticate gcloud in this container
    :param git: if true, pull this repository into container
    :param prior_job:
    :param memory:
    """
    # apply all settings
    job.cpu(2).image(image_path('hail')).memory(memory).storage('20G')

    # copy the env variables into the container
    # specifically the CPG_CONFIG_PATH value
    copy_common_env(job)

    if prior_job is not None:
        job.depends_on(prior_job)

    if auth:
        authenticate_cloud_credentials_in_job(job)

    if git:
        # copy the relevant scripts into a Driver container instance
        prepare_git_job(
            job=job,
            organisation=get_organisation_name_from_current_directory(),
            repo_name=get_repo_name_from_current_directory(),
            commit=get_git_commit_ref_of_current_repository(),
        )


def mt_to_vcf(batch: hb.Batch, input_file: str):
    """
    takes a MT and converts to VCF
    :param batch:
    :param input_file:
    :return:
    """
    mt_to_vcf_job = batch.new_job(name='Convert MT to VCF')
    set_job_resources(mt_to_vcf_job, git=True, auth=True)

    job_cmd = (
        f'PYTHONPATH=$(pwd) python3 {MT_TO_VCF_SCRIPT} '
        f'--input {input_file} '
        f'--output {INPUT_AS_VCF}'
    )

    logging.info(f'Command used to convert MT: {job_cmd}')
    mt_to_vcf_job.command(job_cmd)
    return mt_to_vcf_job


def annotate_vcf(
    input_vcf: str,
    batch: hb.Batch,
    vep_out: str,
    seq_type: SequencingType = SequencingType.GENOME,
) -> list[hb.batch.job.Job]:
    """
    takes the VCF path, schedules all annotation jobs, creates MT with VEP annos.

    should this be separated out into a script and run end2end, or should we
    continue in this same runtime? These jobs are scheduled into this batch with
    appropriate dependencies, so keeping this structure seems valid

    :param input_vcf:
    :param batch:
    :param vep_out:
    :param seq_type:
    :return:
    """

    # generate the jobs which run VEP & collect the results
    return vep_jobs(
        b=batch,
<<<<<<< HEAD
        vcf_path=AnyPath(input_vcf),
        tmp_prefix=AnyPath(vep_temp),
        out_path=AnyPath(vep_out),
=======
        vcf_path=to_path(input_vcf),
        tmp_bucket=to_path(
            output_path('vep_temp', get_config()['buckets'].get('tmp_suffix'))
        ),
        out_path=to_path(vep_out),
>>>>>>> 92d99c03
        overwrite=False,  # don't re-run annotation on completed chunks
        sequencing_type=seq_type,
        job_attrs={},
    )


def annotated_mt_from_ht_and_vcf(
    input_vcf: str,
    batch: hb.Batch,
    vep_ht: str,
    job_attrs: dict | None = None,
) -> hb.batch.job.Job:
    """
    apply the HT of annotations to the VCF, save as MT
    :return:
    """
    apply_anno_job = batch.new_job('HT + VCF = MT', job_attrs)

    copy_common_env(apply_anno_job)
    apply_anno_job.image(image_path('hail'))

    cmd = query_command(
        annotation,
        annotation.apply_annotations.__name__,
        input_vcf,
        vep_ht,
        ANNOTATED_MT,
        setup_gcp=True,
        packages=['seqr-loader==1.2.5'],
    )
    apply_anno_job.command(cmd)
    return apply_anno_job


def handle_panelapp_job(
    batch: hb.Batch,
    extra_panels: list[str] | None = None,
    participant_panels: str | None = None,
    prior_job: hb.batch.job.Job | None = None,
) -> hb.batch.job.Job:
    """

    :param batch:
    :param extra_panels:
    :param participant_panels:
    :param prior_job:
    """
    panelapp_job = batch.new_job(name='query panelapp')
    set_job_resources(panelapp_job, auth=True, git=True, prior_job=prior_job)

    panelapp_command = f'python3 {QUERY_PANELAPP} --out_path {PANELAPP_JSON_OUT} '

    if extra_panels:
        panelapp_command += f'-p {" ".join(extra_panels)} '

    if participant_panels:
        panelapp_command += f'--panel_file {participant_panels} '

    if prior_job is not None:
        panelapp_job.depends_on(prior_job)

    logging.info(f'PanelApp Command: {panelapp_command}')
    panelapp_job.command(panelapp_command)
    return panelapp_job


def handle_hail_filtering(
    batch: hb.Batch,
    plink_file: str,
    prior_job: hb.batch.job.Job | None = None,
) -> hb.batch.job.BashJob:
    """
    hail-query backend version of the filtering implementation
    use the init query service instead of running inside dataproc

    :param batch:
    :param plink_file:
    :param prior_job:
    :return:
    """

    labelling_job = batch.new_job(name='hail filtering')
    set_job_resources(
        labelling_job, auth=True, git=True, prior_job=prior_job, memory='16Gi'
    )
    labelling_command = (
        f'pip install . && '
        f'python3 {HAIL_FILTER} '
        f'--mt {ANNOTATED_MT} '
        f'--panelapp {PANELAPP_JSON_OUT}.json '
        f'--plink {plink_file}'
    )

    logging.info(f'Labelling Command: {labelling_command}')
    labelling_job.command(labelling_command)
    return labelling_job


def handle_results_job(
    batch: hb.Batch,
    labelled_vcf: str,
    pedigree: str,
    output_dict: dict[str, dict[str, str]],
    prior_job: hb.batch.job.Job | None = None,
    participant_panels: str | None = None,
    input_path: str | None = None,
) -> hb.batch.job.Job:
    """
    one container to run the MOI checks, and the presentation

    :param batch:
    :param labelled_vcf:
    :param pedigree:
    :param output_dict: paths to the
    :param prior_job:
    :param participant_panels: JSON of relevant panels per participant
    :param input_path: source file for the analysis process
    :return:
    """

    results_job = batch.new_job(name='finalise_results')
    set_job_resources(results_job, auth=True, git=True, prior_job=prior_job)

    gene_filter_files = (
        (
            f'--participant_panels {participant_panels} '
            f'--panel_genes {PANELAPP_JSON_OUT}_per_panel.json '
        )
        if participant_panels
        else ''
    )

    report_from_file = (
        f'--results {output_dict["results"]}_panel_filtered.json '
        if participant_panels
        else f'--results {output_dict["results"]}_full.json '
    )

    path_input = f'--input_path {input_path} ' if input_path else ''

    results_command = (
        'pip install . && '
        f'python3 {RESULTS_SCRIPT} '
        f'--labelled_vcf {labelled_vcf} '
        f'--panelapp {PANELAPP_JSON_OUT}.json '
        f'--pedigree {pedigree} '
        f'--out_json {output_dict["results"]} '
        f'{gene_filter_files} {path_input} && '
        f'python3 {HTML_SCRIPT} '
        f'{report_from_file} '
        f'--panelapp {PANELAPP_JSON_OUT}.json '
        f'--pedigree {pedigree} '
        f'--out_path {output_dict["web_html"]}'
    )
    logging.info(f'Results command: {results_command}')
    results_job.command(results_command)
    return results_job


def main(
    input_path: str,
    pedigree: str,
    extra_panels: list[str],
    participant_panels: str | None,
    singletons: str | None = None,
    skip_annotation: bool = False,
):
    """
    main method, which runs the full reanalysis process

    :param input_path: annotated input matrix table or VCF
    :param pedigree:
    :param extra_panels:
    :param participant_panels:
    :param singletons:
    :param skip_annotation:
    """

    assert to_path(
        input_path
    ).exists(), f'The provided path "{input_path}" does not exist or is inaccessible'

    logging.info('Starting the reanalysis batch')

    # region: output files lookup
    # separate paths for familial and singleton analysis
    output_dict = {
        'default': {
            'web_html': output_path(
                'summary_output.html', get_config()['buckets'].get('web_suffix')
            ),
            'results': output_path(
                'summary_results', get_config()['buckets'].get('analysis_suffix')
            ),
        },
        'singletons': {
            'web_html': output_path(
                'singleton_output.html', get_config()['buckets'].get('web_suffix')
            ),
            'results': output_path(
                'singleton_results', get_config()['buckets'].get('analysis_suffix')
            ),
        },
    }
    # endregion

    # region: batch instantiation
    service_backend = hb.ServiceBackend(
        billing_project=get_config()['hail']['billing_project'],
        remote_tmpdir=remote_tmpdir(),
    )
    batch = hb.Batch(
        name='AIP batch',
        backend=service_backend,
        cancel_after_n_failures=1,
        default_timeout=6000,
        default_memory='highmem',
    )
    # endregion

    # read the ped file into the Batch
    pedigree_in_batch = batch.read_input(pedigree)

    # set a first job in this batch
    prior_job = None

    # region: MT to VCF
    # determine the input type - if MT, decompose to VCF prior to annotation
    input_file_type = identify_file_type(input_path)
    assert input_file_type in [
        FileTypes.VCF_GZ,
        FileTypes.VCF_BGZ,
        FileTypes.MATRIX_TABLE,
    ], (
        f'inappropriate input type provided: {input_file_type}; '
        f'this is designed for MT or compressed VCF only'
    )

    if input_file_type == FileTypes.MATRIX_TABLE:
        if skip_annotation:
            # overwrite the expected annotation output path
            global ANNOTATED_MT  # pylint: disable=W0603
            ANNOTATED_MT = input_path

        else:
            prior_job = mt_to_vcf(batch=batch, input_file=input_path)
            # overwrite input path with file we just created
            input_path = INPUT_AS_VCF
    # endregion

    # region: split & annotate VCF
    if not to_path(ANNOTATED_MT).exists():
        # need to run the annotation phase
        # uses default values from RefData

        vep_ht_tmp = output_path(
            'vep_annotations.ht', get_config()['buckets'].get('tmp_suffix')
        )
        annotation_jobs = annotate_vcf(input_path, batch=batch, vep_out=vep_ht_tmp)

        # if convert-to-VCF job exists, assign as an annotation dependency
        if prior_job:
            for job in annotation_jobs:
                job.depends_on(prior_job)

        # apply annotations
        prior_job = annotated_mt_from_ht_and_vcf(
            input_vcf=input_path, batch=batch, job_attrs={}, vep_ht=vep_ht_tmp
        )
        prior_job.depends_on(*annotation_jobs)

    # endregion

    #  region: query panelapp
    if (not to_path(f'{PANELAPP_JSON_OUT}.json').exists()) or (
        participant_panels
        and not to_path(f'{PANELAPP_JSON_OUT}_per_panel.json').exists()
    ):
        prior_job = handle_panelapp_job(
            batch=batch,
            extra_panels=extra_panels,
            participant_panels=participant_panels,
            prior_job=prior_job,
        )
    # endregion

    # region: hail categorisation
    if not to_path(HAIL_VCF_OUT).exists():
        logging.info(f'The Labelled VCF "{HAIL_VCF_OUT}" doesn\'t exist; regenerating')
        prior_job = handle_hail_filtering(
            batch=batch,
            prior_job=prior_job,
            plink_file=pedigree_in_batch,
        )
    # endregion

    # read VCF into the batch as a local file
    labelled_vcf_in_batch = batch.read_input_group(
        vcf=HAIL_VCF_OUT, tbi=HAIL_VCF_OUT + '.tbi'
    ).vcf

    # region: singleton decisions
    # if singleton PED supplied, also run as singletons w/separate outputs
    analysis_rounds = [(pedigree_in_batch, 'default')]
    if singletons and to_path(singletons).exists():
        to_path(singletons).copy(
            output_path(
                f'singletons_{EXECUTION_TIME}.fam',
                get_config()['buckets'].get('analysis_suffix'),
            )
        )
        pedigree_singletons = batch.read_input(singletons)
        analysis_rounds.append((pedigree_singletons, 'singletons'))
    # endregion

    # region: run results job
    # pointing this analysis at the updated config file, including input metadata
    for relationships, analysis_index in analysis_rounds:
        logging.info(f'running analysis in {analysis_index} mode')
        _results_job = handle_results_job(
            batch=batch,
            labelled_vcf=labelled_vcf_in_batch,
            pedigree=relationships,
            output_dict=output_dict[analysis_index],
            prior_job=prior_job,
            participant_panels=participant_panels,
            input_path=input_path,
        )
    # endregion

    # region: copy data out
    # if we ran with per-participant panel data, copy to output folder
    # include datetime to differentiate output files and prevent clashes
    if participant_panels:
        to_path(participant_panels).copy(
            output_path(
                f'pid_to_panels_{EXECUTION_TIME}.json',
                get_config()['buckets'].get('analysis_suffix'),
            )
        )

    # write pedigree content to the output folder
    to_path(pedigree).copy(
        output_path(
            f'pedigree_{EXECUTION_TIME}.fam',
            get_config()['buckets'].get('analysis_suffix'),
        )
    )
    # endregion

    batch.run(wait=False)


if __name__ == '__main__':
    logging.basicConfig(
        level=logging.INFO,
        format='%(asctime)s %(levelname)s %(module)s:%(lineno)d - %(message)s',
        datefmt='%Y-%m-%d %H:%M:%S',
        stream=sys.stderr,
    )

    parser = ArgumentParser()
    parser.add_argument('-i', help='variant data to analyse', required=True)
    parser.add_argument('--pedigree', help='in Plink format', required=True)
    parser.add_argument('--singletons', help='singletons in Plink format')
    panel_args = parser.add_mutually_exclusive_group()
    panel_args.add_argument(
        '--extra_panels', help='any additional panel IDs', nargs='+', default=[]
    )
    panel_args.add_argument(
        '--participant_panels',
        help='JSON file containing per-participant panel details',
    )
    parser.add_argument(
        '--skip_annotation',
        help='if set, annotation will not be repeated',
        action='store_true',
    )
    args = parser.parse_args()
    main(
        input_path=args.i,
        pedigree=args.pedigree,
        extra_panels=args.extra_panels,
        participant_panels=args.participant_panels,
        skip_annotation=args.skip_annotation,
    )<|MERGE_RESOLUTION|>--- conflicted
+++ resolved
@@ -152,17 +152,11 @@
     # generate the jobs which run VEP & collect the results
     return vep_jobs(
         b=batch,
-<<<<<<< HEAD
-        vcf_path=AnyPath(input_vcf),
-        tmp_prefix=AnyPath(vep_temp),
-        out_path=AnyPath(vep_out),
-=======
         vcf_path=to_path(input_vcf),
-        tmp_bucket=to_path(
+        tmp_prefix=to_path(
             output_path('vep_temp', get_config()['buckets'].get('tmp_suffix'))
         ),
         out_path=to_path(vep_out),
->>>>>>> 92d99c03
         overwrite=False,  # don't re-run annotation on completed chunks
         sequencing_type=seq_type,
         job_attrs={},
