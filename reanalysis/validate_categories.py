--- conflicted
+++ resolved
@@ -170,7 +170,6 @@
 
             for variant in variants.values():
 
-<<<<<<< HEAD
                 # de novo check first
                 if variant.category_4 is not None:
                     # create a result for each entry
@@ -192,28 +191,6 @@
                             principal_var=variant, gene_lookup=variants
                         )
                     )
-=======
-                # if the gene isn't 'new' in PanelApp, remove Class2 flag
-                # in future expand to the 'if MOI has changed' logic
-                if variant.category_2 and not panel_gene_data.get('new', False):
-                    variant.category_2 = False
-
-                # we never use a C4-only variant as a principal variant
-                # and we don't consider a variant with no assigned classes
-                #   - no classes shouldn't have reached this point
-                if variant.category_4_only or not variant.is_classified:
-                    continue
-
-                # this variant is a candidate for MOI checks
-                # - find the simplified MOI string
-                # - use to get appropriate MOI model
-                # - run variant, append relevant classification(s) to the results
-                results.extend(
-                    moi_lookup[simple_moi].run(
-                        principal_var=variant, gene_lookup=variants
-                    )
-                )
->>>>>>> ddc6a686
 
     return results
 
