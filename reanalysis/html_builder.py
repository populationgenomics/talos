--- conflicted
+++ resolved
@@ -275,13 +275,8 @@
             'Panels': pd.DataFrame(self.results['metadata']['panels']),
             'Meta': pd.DataFrame(
                 {'Data': key.capitalize(), 'Value': self.results['metadata'][key]}
-<<<<<<< HEAD
-                for key in ['cohort', 'input_file', 'run_datetime']
+                for key in ['cohort', 'input_file', 'run_datetime', 'commit_id']
             ),
-=======
-                for key in ['cohort', 'input_file', 'run_datetime', 'commit_id']
-            ).to_html(index=False, escape=False),
->>>>>>> 3c23d1ca
             'Families': pd.DataFrame(
                 [
                     {'family_size': fam_type, 'tally': fam_count}
