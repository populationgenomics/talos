
process RunHailFiltering {
    container params.container

    // runs the hail small-variant filtering
    publishDir params.output_dir, mode: 'copy'

    input:
        path mt
        path panelapp_data
        path pedigree
        path clinvar
        path talos_config

    output:
        tuple \
            path("${params.cohort}_small_variants_labelled.vcf.bgz"), \
            path("${params.cohort}_small_variants_labelled.vcf.bgz.tbi")

    // unzip the ClinvArbitration data directory and MatrixTable
    """
    export TALOS_CONFIG=${talos_config}

<<<<<<< HEAD
    tar --no-same-owner -zxf ${clinvar}
    tar --no-same-owner -xf ${mt_tar}
=======
    tar -zxf ${clinvar}
>>>>>>> 76fab516

    RunHailFiltering \
        --input ${mt} \
        --panelapp ${panelapp_data} \
        --pedigree ${pedigree} \
        --output ${params.cohort}_small_variants_labelled.vcf.bgz \
        --clinvar clinvarbitration_data/clinvar_decisions.ht \
        --pm5 clinvarbitration_data/clinvar_pm5.ht \
        --checkpoint checkpoint
    """
}<|MERGE_RESOLUTION|>--- conflicted
+++ resolved
@@ -21,12 +21,7 @@
     """
     export TALOS_CONFIG=${talos_config}
 
-<<<<<<< HEAD
     tar --no-same-owner -zxf ${clinvar}
-    tar --no-same-owner -xf ${mt_tar}
-=======
-    tar -zxf ${clinvar}
->>>>>>> 76fab516
 
     RunHailFiltering \
         --input ${mt} \
